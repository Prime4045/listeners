import React, { useState, useEffect, useRef } from 'react';
import { useNavigate, useLocation } from 'react-router-dom';
import { 
  Search, 
  X, 
  Music, 
  ChevronDown, 
  Bell, 
  User, 
  Settings, 
  LogOut, 
  Crown,
  Loader2,
  AlertCircle,
  Clock,
  Play,
  TrendingUp
} from 'lucide-react';
import { useAuth } from '../../contexts/AuthContext';
import { useNotifications } from '../../contexts/NotificationContext';
import { useMusic } from '../../contexts/MusicContext';
import ApiService from '../../services/api';
import './Header.css';

const Header = () => {
  const navigate = useNavigate();
  const location = useLocation();
  const { isAuthenticated, user, logout } = useAuth();
  const { notifications, markAsRead, markAllAsRead, clearAll } = useNotifications();
  const { playTrack } = useMusic();

  const [searchQuery, setSearchQuery] = useState('');
  const [searchResults, setSearchResults] = useState([]);
  const [showResults, setShowResults] = useState(false);
  const [searchLoading, setSearchLoading] = useState(false);
  const [searchError, setSearchError] = useState(false);
  const [showUserMenu, setShowUserMenu] = useState(false);
  const [showNotifications, setShowNotifications] = useState(false);

  const searchRef = useRef(null);
  const userMenuRef = useRef(null);
  const notificationRef = useRef(null);
  const debounceRef = useRef(null);

  // Close dropdowns when clicking outside
  useEffect(() => {
    const handleClickOutside = (event) => {
      if (searchRef.current && !searchRef.current.contains(event.target)) {
        setShowResults(false);
      }
      if (userMenuRef.current && !userMenuRef.current.contains(event.target)) {
        setShowUserMenu(false);
      }
      if (notificationRef.current && !notificationRef.current.contains(event.target)) {
        setShowNotifications(false);
      }
    };

    document.addEventListener('mousedown', handleClickOutside);
    return () => document.removeEventListener('mousedown', handleClickOutside);
  }, []);

  // Handle search with proper debouncing
  useEffect(() => {
    if (debounceRef.current) {
      clearTimeout(debounceRef.current);
    }

    if (searchQuery.trim().length >= 2) {
<<<<<<< HEAD
      searchTimeoutRef.current = setTimeout(() => {
        performSearch(searchQuery.trim());
        setShowSearchResults(true);
=======
      setSearchLoading(true);
      setSearchError(false);
      
      debounceRef.current = setTimeout(async () => {
        try {
          const response = await ApiService.searchMusic(searchQuery.trim(), 8);
          setSearchResults(response.songs || []);
          setShowResults(true);
          setSearchError(false);
        } catch (error) {
          console.error('Search error:', error);
          setSearchError(true);
          setSearchResults([]);
        } finally {
          setSearchLoading(false);
        }
>>>>>>> e9412c1e
      }, 300);
    } else {
      setSearchResults([]);
      setShowResults(false);
      setSearchLoading(false);
      setSearchError(false);
    }

    return () => {
      if (debounceRef.current) {
        clearTimeout(debounceRef.current);
      }
    };
  }, [searchQuery]);

<<<<<<< HEAD
  const performSearch = async (query) => {
    try {
      setIsSearching(true);
      const response = await ApiService.searchMusic(query, 5);
      setSearchResults(response.songs || []);
      setShowSearchResults(true);
    } catch (error) {
      console.error('Search error:', error);
      setSearchResults([]);
      setShowSearchResults(false);
    } finally {
      setIsSearching(false);
    }
  };

=======
>>>>>>> e9412c1e
  const handleSearchSubmit = (e) => {
    e.preventDefault();
    if (searchQuery.trim()) {
      navigate(`/search?q=${encodeURIComponent(searchQuery.trim())}`);
      setShowResults(false);
    }
  };

  const handleResultClick = async (track) => {
    setShowResults(false);
    setSearchQuery('');
    
    if (track.canPlay) {
      try {
        await playTrack(track);
      } catch (error) {
        console.error('Failed to play track from search:', error);
      }
    } else {
      navigate(`/search?q=${encodeURIComponent(track.title)}`);
    }
  };

  const clearSearch = () => {
    setSearchQuery('');
<<<<<<< HEAD
    setShowSearchResults(false);
    navigate(`/search?q=${encodeURIComponent(track.title)}`);
=======
    setSearchResults([]);
    setShowResults(false);
    setSearchError(false);
>>>>>>> e9412c1e
  };

  const handleLogout = async () => {
    try {
      await logout();
      navigate('/');
    } catch (error) {
      console.error('Logout error:', error);
    }
    setShowUserMenu(false);
  };

  const handleNotificationClick = (notification) => {
    markAsRead(notification.id);
<<<<<<< HEAD

    switch (notification.type) {
=======
    setShowNotifications(false);
    
    // Navigate based on notification type
    if (notification.type === 'song_added' && notification.data?.songId) {
      navigate(`/search?q=${encodeURIComponent(notification.data.songId)}`);
    } else if (notification.type === 'playlist_created' && notification.data?.playlistId) {
      navigate(`/playlist/${notification.data.playlistId}`);
    }
  };

  const formatTime = (dateString) => {
    const date = new Date(dateString);
    const now = new Date();
    const diffInMinutes = Math.floor((now - date) / (1000 * 60));
    
    if (diffInMinutes < 1) return 'Just now';
    if (diffInMinutes < 60) return `${diffInMinutes}m ago`;
    
    const diffInHours = Math.floor(diffInMinutes / 60);
    if (diffInHours < 24) return `${diffInHours}h ago`;
    
    const diffInDays = Math.floor(diffInHours / 24);
    if (diffInDays < 7) return `${diffInDays}d ago`;
    
    return date.toLocaleDateString();
  };

  const getNotificationIcon = (type) => {
    switch (type) {
>>>>>>> e9412c1e
      case 'song_added':
        return <Music size={16} />;
      case 'playlist_created':
        return <Play size={16} />;
      case 'song_liked':
        return <TrendingUp size={16} />;
      default:
        return <Bell size={16} />;
    }
<<<<<<< HEAD

    setShowNotifications(false);
=======
>>>>>>> e9412c1e
  };

  const unreadCount = notifications.filter(n => !n.read).length;

  return (
    <header className="header">
      {/* Logo */}
      <div className="header-left">
        <div className="logo" onClick={() => navigate('/')}>
          <div className="logo-icon">
            <Music size={20} />
          </div>
          <span className="logo-text">Listeners</span>
        </div>
      </div>

      {/* Search */}
      <div className="header-center">
        <div className="search-container" ref={searchRef}>
          <form onSubmit={handleSearchSubmit} className="search-form">
            <div className={`search-input-wrapper ${searchError ? 'error' : ''}`}>
              <Search className="search-icon" size={16} />
              <input
                type="text"
                placeholder="What do you want to listen to?"
                value={searchQuery}
                onChange={(e) => setSearchQuery(e.target.value)}
                className="search-input"
<<<<<<< HEAD
                onFocus={() => {
                  if (searchQuery.trim().length >= 2 && searchResults.length > 0) {
                    setShowSearchResults(true);
                  }
                }}
=======
                autoComplete="off"
>>>>>>> e9412c1e
              />
              {searchQuery && (
                <button
                  type="button"
                  className="clear-search"
                  onClick={clearSearch}
                >
                  <X size={14} />
                </button>
              )}
              <div className="search-status">
                {searchLoading && (
                  <Loader2 className="search-loading" size={16} />
                )}
                {searchError && (
                  <AlertCircle className="search-error" size={16} />
                )}
              </div>
            </div>
          </form>

          {/* Search Results Dropdown */}
          {showResults && searchResults.length > 0 && (
            <div className="search-results">
              <div className="results-header">
<<<<<<< HEAD
                <span>Quick Results</span>
                <button
                  type="submit"
                  className="view-all-btn"
                  onMouseDown={e => e.preventDefault()}
                  onClick={handleSearchSubmit}
                >
                  View All
=======
                <span>Search Results</span>
                <button onClick={() => navigate(`/search?q=${encodeURIComponent(searchQuery)}`)}>
                  View all
>>>>>>> e9412c1e
                </button>
              </div>
              <div className="results-list">
                {searchResults.map((track) => (
                  <div
                    key={track.spotifyId}
                    className="result-item"
                    onClick={() => handleResultClick(track)}
                  >
                    <div className="result-image">
                      <img
                        src={track.imageUrl || 'https://images.pexels.com/photos/1763075/pexels-photo-1763075.jpeg?auto=compress&cs=tinysrgb&w=60'}
                        alt={track.title}
                        onError={(e) => {
                          e.target.src = 'https://images.pexels.com/photos/1763075/pexels-photo-1763075.jpeg?auto=compress&cs=tinysrgb&w=60';
                        }}
                      />
                    </div>
                    <div className="result-info">
                      <div className="result-title">{track.title}</div>
                      <div className="result-artist">{track.artist}</div>
                      {track.isInDatabase && (
                        <div className="result-badge">Available</div>
                      )}
                    </div>
                    <div className="result-duration">
                      {track.duration ? Math.floor(track.duration / 60000) + ':' + 
                        Math.floor((track.duration % 60000) / 1000).toString().padStart(2, '0') : ''}
                    </div>
                  </div>
                ))}
              </div>
            </div>
          )}
        </div>
      </div>

      {/* User Section */}
      <div className="header-right">
        <div className="user-section">
          {/* Notifications */}
          {isAuthenticated && (
            <div className="notification-container" ref={notificationRef}>
              <button
                className="notification-btn"
                onClick={() => setShowNotifications(!showNotifications)}
              >
<<<<<<< HEAD
                <Bell size={20} />
=======
                <Bell size={18} />
>>>>>>> e9412c1e
                {unreadCount > 0 && (
                  <span className="notification-badge">{unreadCount}</span>
                )}
              </button>

              {showNotifications && (
                <div className="notification-dropdown">
                  <div className="notification-header">
                    <h3>Notifications</h3>
                    {notifications.length > 0 && (
<<<<<<< HEAD
                      <button
                        className="clear-all-btn"
                        onClick={clearAll}
                      >
=======
                      <button className="clear-all-btn" onClick={clearAll}>
>>>>>>> e9412c1e
                        Clear all
                      </button>
                    )}
                  </div>

                  <div className="notification-list">
                    {notifications.length > 0 ? (
                      notifications.slice(0, 10).map((notification) => (
                        <div
                          key={notification.id}
                          className={`notification-item ${!notification.read ? 'unread' : ''}`}
                          onClick={() => handleNotificationClick(notification)}
                        >
                          <div className="notification-icon">
                            {getNotificationIcon(notification.type)}
                          </div>
                          <div className="notification-content">
                            <div className="notification-title">{notification.title}</div>
                            <div className="notification-message">{notification.message}</div>
                            <div className="notification-time">
                              <Clock size={12} />
                              {formatTime(notification.createdAt)}
                            </div>
                          </div>
                          {!notification.read && <div className="unread-indicator" />}
                        </div>
                      ))
                    ) : (
                      <div className="empty-notifications">
                        <Bell size={48} />
                        <p>No notifications yet</p>
                        <span>We'll notify you when something happens</span>
                      </div>
                    )}
                  </div>
                </div>
              )}
            </div>
          )}

          {/* User Menu */}
          {isAuthenticated ? (
            <div className="user-menu-container" ref={userMenuRef}>
              <button
                className="user-button"
                onClick={() => setShowUserMenu(!showUserMenu)}
              >
                <div className="user-avatar">
                  {user?.avatar ? (
                    <img src={user.avatar} alt={user.username} />
                  ) : (
                    <User size={16} />
                  )}
                </div>
                <span className="username">{user?.username}</span>
                <ChevronDown 
                  className={`chevron ${showUserMenu ? 'rotated' : ''}`} 
                  size={16} 
                />
              </button>

              {showUserMenu && (
                <div className="user-dropdown">
                  <div className="dropdown-header">
                    <div className="user-avatar-large">
                      {user?.avatar ? (
                        <img src={user.avatar} alt={user.username} />
                      ) : (
                        <User size={24} />
                      )}
                    </div>
                    <div className="user-details">
                      <div className="user-name">{user?.firstName || user?.username}</div>
                      <div className="user-email">{user?.email}</div>
                      <div className={`subscription-badge ${user?.subscription?.type || 'free'}`}>
                        {user?.subscription?.type === 'premium' ? (
                          <>
                            <Crown size={12} />
                            Premium
                          </>
                        ) : (
                          'Free'
                        )}
                      </div>
                    </div>
                  </div>

                  <div className="dropdown-menu">
                    <button
                      className="dropdown-item"
                      onClick={() => {
                        navigate('/profile');
                        setShowUserMenu(false);
                      }}
                    >
                      <User size={16} />
                      Profile
                    </button>
                    <button
                      className="dropdown-item"
                      onClick={() => {
                        navigate('/dashboard');
                        setShowUserMenu(false);
                      }}
                    >
                      <Settings size={16} />
                      Dashboard
                    </button>
                    {user?.subscription?.type !== 'premium' && (
                      <button
                        className="dropdown-item premium"
                        onClick={() => {
                          setShowUserMenu(false);
                        }}
                      >
                        <Crown size={16} />
                        Upgrade to Premium
                      </button>
                    )}
                    <div className="dropdown-divider" />
                    <button
                      className="dropdown-item logout"
                      onClick={handleLogout}
                    >
                      <LogOut size={16} />
                      Log out
                    </button>
                  </div>
                </div>
              )}
            </div>
          ) : (
            <div className="auth-buttons">
              <button
                className="auth-btn login-btn"
                onClick={() => navigate('/signin')}
              >
                Log in
              </button>
              <button
                className="auth-btn signup-btn"
                onClick={() => navigate('/signup')}
              >
                Sign up
              </button>
            </div>
          )}
        </div>
      </div>
    </header>
  );
};

export default Header;<|MERGE_RESOLUTION|>--- conflicted
+++ resolved
@@ -1,14 +1,14 @@
 import React, { useState, useEffect, useRef } from 'react';
 import { useNavigate, useLocation } from 'react-router-dom';
-import { 
-  Search, 
-  X, 
-  Music, 
-  ChevronDown, 
-  Bell, 
-  User, 
-  Settings, 
-  LogOut, 
+import {
+  Search,
+  X,
+  Music,
+  ChevronDown,
+  Bell,
+  User,
+  Settings,
+  LogOut,
   Crown,
   Loader2,
   AlertCircle,
@@ -67,14 +67,9 @@
     }
 
     if (searchQuery.trim().length >= 2) {
-<<<<<<< HEAD
-      searchTimeoutRef.current = setTimeout(() => {
-        performSearch(searchQuery.trim());
-        setShowSearchResults(true);
-=======
       setSearchLoading(true);
       setSearchError(false);
-      
+
       debounceRef.current = setTimeout(async () => {
         try {
           const response = await ApiService.searchMusic(searchQuery.trim(), 8);
@@ -88,7 +83,6 @@
         } finally {
           setSearchLoading(false);
         }
->>>>>>> e9412c1e
       }, 300);
     } else {
       setSearchResults([]);
@@ -104,24 +98,6 @@
     };
   }, [searchQuery]);
 
-<<<<<<< HEAD
-  const performSearch = async (query) => {
-    try {
-      setIsSearching(true);
-      const response = await ApiService.searchMusic(query, 5);
-      setSearchResults(response.songs || []);
-      setShowSearchResults(true);
-    } catch (error) {
-      console.error('Search error:', error);
-      setSearchResults([]);
-      setShowSearchResults(false);
-    } finally {
-      setIsSearching(false);
-    }
-  };
-
-=======
->>>>>>> e9412c1e
   const handleSearchSubmit = (e) => {
     e.preventDefault();
     if (searchQuery.trim()) {
@@ -133,7 +109,7 @@
   const handleResultClick = async (track) => {
     setShowResults(false);
     setSearchQuery('');
-    
+
     if (track.canPlay) {
       try {
         await playTrack(track);
@@ -147,14 +123,9 @@
 
   const clearSearch = () => {
     setSearchQuery('');
-<<<<<<< HEAD
-    setShowSearchResults(false);
-    navigate(`/search?q=${encodeURIComponent(track.title)}`);
-=======
     setSearchResults([]);
     setShowResults(false);
     setSearchError(false);
->>>>>>> e9412c1e
   };
 
   const handleLogout = async () => {
@@ -169,12 +140,8 @@
 
   const handleNotificationClick = (notification) => {
     markAsRead(notification.id);
-<<<<<<< HEAD
-
-    switch (notification.type) {
-=======
     setShowNotifications(false);
-    
+
     // Navigate based on notification type
     if (notification.type === 'song_added' && notification.data?.songId) {
       navigate(`/search?q=${encodeURIComponent(notification.data.songId)}`);
@@ -187,22 +154,21 @@
     const date = new Date(dateString);
     const now = new Date();
     const diffInMinutes = Math.floor((now - date) / (1000 * 60));
-    
+
     if (diffInMinutes < 1) return 'Just now';
     if (diffInMinutes < 60) return `${diffInMinutes}m ago`;
-    
+
     const diffInHours = Math.floor(diffInMinutes / 60);
     if (diffInHours < 24) return `${diffInHours}h ago`;
-    
+
     const diffInDays = Math.floor(diffInHours / 24);
     if (diffInDays < 7) return `${diffInDays}d ago`;
-    
+
     return date.toLocaleDateString();
   };
 
   const getNotificationIcon = (type) => {
     switch (type) {
->>>>>>> e9412c1e
       case 'song_added':
         return <Music size={16} />;
       case 'playlist_created':
@@ -212,11 +178,6 @@
       default:
         return <Bell size={16} />;
     }
-<<<<<<< HEAD
-
-    setShowNotifications(false);
-=======
->>>>>>> e9412c1e
   };
 
   const unreadCount = notifications.filter(n => !n.read).length;
@@ -245,15 +206,7 @@
                 value={searchQuery}
                 onChange={(e) => setSearchQuery(e.target.value)}
                 className="search-input"
-<<<<<<< HEAD
-                onFocus={() => {
-                  if (searchQuery.trim().length >= 2 && searchResults.length > 0) {
-                    setShowSearchResults(true);
-                  }
-                }}
-=======
                 autoComplete="off"
->>>>>>> e9412c1e
               />
               {searchQuery && (
                 <button
@@ -279,20 +232,9 @@
           {showResults && searchResults.length > 0 && (
             <div className="search-results">
               <div className="results-header">
-<<<<<<< HEAD
-                <span>Quick Results</span>
-                <button
-                  type="submit"
-                  className="view-all-btn"
-                  onMouseDown={e => e.preventDefault()}
-                  onClick={handleSearchSubmit}
-                >
-                  View All
-=======
                 <span>Search Results</span>
                 <button onClick={() => navigate(`/search?q=${encodeURIComponent(searchQuery)}`)}>
                   View all
->>>>>>> e9412c1e
                 </button>
               </div>
               <div className="results-list">
@@ -319,7 +261,7 @@
                       )}
                     </div>
                     <div className="result-duration">
-                      {track.duration ? Math.floor(track.duration / 60000) + ':' + 
+                      {track.duration ? Math.floor(track.duration / 60000) + ':' +
                         Math.floor((track.duration % 60000) / 1000).toString().padStart(2, '0') : ''}
                     </div>
                   </div>
@@ -340,11 +282,7 @@
                 className="notification-btn"
                 onClick={() => setShowNotifications(!showNotifications)}
               >
-<<<<<<< HEAD
-                <Bell size={20} />
-=======
                 <Bell size={18} />
->>>>>>> e9412c1e
                 {unreadCount > 0 && (
                   <span className="notification-badge">{unreadCount}</span>
                 )}
@@ -355,14 +293,7 @@
                   <div className="notification-header">
                     <h3>Notifications</h3>
                     {notifications.length > 0 && (
-<<<<<<< HEAD
-                      <button
-                        className="clear-all-btn"
-                        onClick={clearAll}
-                      >
-=======
                       <button className="clear-all-btn" onClick={clearAll}>
->>>>>>> e9412c1e
                         Clear all
                       </button>
                     )}
@@ -418,9 +349,9 @@
                   )}
                 </div>
                 <span className="username">{user?.username}</span>
-                <ChevronDown 
-                  className={`chevron ${showUserMenu ? 'rotated' : ''}`} 
-                  size={16} 
+                <ChevronDown
+                  className={`chevron ${showUserMenu ? 'rotated' : ''}`}
+                  size={16}
                 />
               </button>
 
