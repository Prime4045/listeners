--- conflicted
+++ resolved
@@ -78,11 +78,11 @@
     }
 
     const searchLimit = Math.min(parseInt(limit) || 20, 50);
-    
+
     // First search in database
     console.log('Searching in database first for:', query.trim());
     const dbSongs = await Song.searchInDatabase(query.trim(), Math.min(searchLimit, 20));
-    
+
     // Format database songs
     const dbResults = dbSongs.map(song => ({
       spotifyId: song.spotifyId,
@@ -102,9 +102,9 @@
       canPlay: true,
       spotifyData: song.spotifyData,
     }));
-    
+
     console.log(`Found ${dbResults.length} songs in database`);
-    
+
     // If we have enough results from database, return them
     if (dbResults.length >= searchLimit) {
       return res.json({
@@ -115,7 +115,7 @@
         availableCount: dbResults.length,
       });
     }
-    
+
     // Search Spotify for additional results
     const remainingLimit = searchLimit - dbResults.length;
     const cacheKey = `spotify_search:${query.trim()}:${remainingLimit}`;
@@ -125,11 +125,11 @@
     if (!spotifyTracks) {
       console.log('Searching Spotify for additional results...');
       spotifyTracks = await spotifyService.searchTracks(query.trim(), remainingLimit);
-      
+
       // Filter out tracks that are already in database
       const dbSpotifyIds = new Set(dbResults.map(song => song.spotifyId));
       spotifyTracks = spotifyTracks.filter(track => !dbSpotifyIds.has(track.spotifyId));
-      
+
       await cacheService.cacheSpotifySearch(cacheKey, spotifyTracks, 15 * 60);
     } else {
       console.log('Using cached Spotify search results:', { query: query.trim(), count: spotifyTracks.length });
@@ -163,7 +163,7 @@
 
     // Combine database and Spotify results
     const allResults = [...dbResults, ...tracksWithS3Check];
-    
+
     res.json({
       songs: allResults.slice(0, searchLimit),
       source: dbResults.length > 0 ? 'mixed' : 'spotify',
@@ -245,15 +245,30 @@
       await song.save();
     }
 
-<<<<<<< HEAD
-=======
+    // Song not in database, check S3 availability
+    const s3CacheKey = `s3_check:${spotifyId}`;
+    let audioExists = await cacheService.getCachedS3Check(s3CacheKey);
+
+    if (audioExists === null) {
+      audioExists = await s3Service.audioExists(spotifyId);
+      await cacheService.cacheS3Check(s3CacheKey, audioExists, 60 * 60);
+    }
+
+    if (!audioExists) {
+      return res.status(404).json({
+        message: 'Audio file not found in our library. Song will be added soon!',
+        code: 'AUDIO_NOT_FOUND',
+        spotifyId
+      });
+    }
+
     // Fetch track metadata from Spotify
     console.log('Fetching track metadata from Spotify:', spotifyId);
     const spotifyTrack = await spotifyService.getTrack(spotifyId);
 
     // Generate S3 signed URL
     const audioUrl = await s3Service.getAudioUrl(spotifyId);
-    
+
     // Get file metadata with fallback
     let fileMetadata;
     try {
@@ -301,7 +316,6 @@
       await song.save();
     }
 
->>>>>>> e9412c1e
     // Record play history only if user is authenticated
     if (req.user) {
       const playHistory = new PlayHistory({
